from pathlib import Path
import os
import sys
from typing import Union
import shutil
import numpy as np

import spikeextractors as se
from ..basesorter import BaseSorter
from ..sorter_tools import _call_command_split


def check_if_installed(kilosort_path: Union[str, None]):
    if kilosort_path is None:
        return False
    assert isinstance(kilosort_path, str)

    if kilosort_path.startswith('"'):
        kilosort_path = kilosort_path[1:-1]
    kilosort_path = str(Path(kilosort_path).absolute())

    if (Path(kilosort_path) / 'preprocessData.m').is_file():
        return True
    else:
        return False


class KilosortSorter(BaseSorter):
    """
    """

    sorter_name: str = 'kilosort'
    kilosort_path: Union[str, None] = os.getenv('KILOSORT_PATH', None)
    installed = check_if_installed(kilosort_path)

    _default_params = {
        'detect_threshold': 6,
        'car': True,
        'useGPU': True,
        'electrode_dimensions': None,
        'freq_min': 300,
        'freq_max': 6000
    }

    installation_mesg = """\nTo use Kilosort run:\n
        >>> git clone https://github.com/cortex-lab/KiloSort
    and provide the installation path by setting the KILOSORT_PATH
    environment variables or using KilosortSorter.set_kilosort_path().\n\n

    More information on KiloSort at:
        https://github.com/cortex-lab/KiloSort
    """

    def __init__(self, **kargs):
        BaseSorter.__init__(self, **kargs)

    @staticmethod
    def set_kilosort_path(kilosort_path: str):
        KilosortSorter.kilosort_path = kilosort_path
        KilosortSorter.installed = check_if_installed(KilosortSorter.kilosort_path)
        try:
            print("Setting KILOSORT_PATH environment variable for subprocess calls to:", kilosort_path)
            os.environ["KILOSORT_PATH"] = kilosort_path
        except Exception as e:
            print("Could not set KILOSORT_PATH environment variable:", e)

    def _setup_recording(self, recording, output_folder):
        source_dir = Path(__file__).parent
        p = self.params

        if not check_if_installed(KilosortSorter.kilosort_path):
            raise Exception(KilosortSorter.installation_mesg)
        assert isinstance(KilosortSorter.kilosort_path, str)

        # prepare electrode positions
        electrode_dimensions = p['electrode_dimensions']
        if electrode_dimensions is None:
            electrode_dimensions = [0, 1]
        if 'group' in recording.get_channel_property_names():
            groups = recording.get_channel_groups()
        else:
            groups = [1] * recording.get_num_channels()
        if 'location' in recording.get_channel_property_names():
            positions = np.array(recording.get_channel_locations())
        else:
            print("'location' information is not found. Using linear configuration")
            positions = np.array(
                [[0, i_ch] for i_ch in range(recording.get_num_channels())])
            electrode_dimensions = [0, 1]

        # save binary file
        input_file_path = output_folder / 'recording'
        write_binary_int16_scale_if_needed(recording, input_file_path)

        # set up kilosort config files and run kilosort on data
        with (source_dir / 'kilosort_master.m').open('r') as f:
            kilosort_master_txt = f.read()
        with (source_dir / 'kilosort_config.m').open('r') as f:
            kilosort_config_txt = f.read()
        with (source_dir / 'kilosort_channelmap.m').open('r') as f:
            kilosort_channelmap_txt = f.read()

        nchan = recording.get_num_channels()
        Nfilt = (nchan // 32) * 32 * 8
        if Nfilt == 0:
            Nfilt = nchan * 8
        Nt = 128 * 1024 + 64

        if p['useGPU']:
            useGPU = 1
        else:
            useGPU = 0

        if p['car']:
            use_car = 1
        else:
            use_car = 0

        # make substitutions in txt files
        kilosort_master_txt = kilosort_master_txt.format(
            kilosort_path=str(
                Path(KilosortSorter.kilosort_path).absolute()),
            output_folder=str(output_folder),
            channel_path=str(
                (output_folder / 'kilosort_channelmap.m').absolute()),
            config_path=str((output_folder / 'kilosort_config.m').absolute()),
            useGPU=useGPU, 
        )
        
        kilosort_config_txt = kilosort_config_txt.format(
            nchanTOT=recording.get_num_channels(),
            nchan=recording.get_num_channels(),
            sample_rate=recording.get_sampling_frequency(),
            dat_file=str((output_folder / 'recording.dat').absolute()),
            Nfilt=Nfilt,
            Nt=Nt,
            kilo_thresh=p['detect_threshold'],
            use_car=use_car,
            freq_min=p['freq_min'],
            freq_max=p['freq_max']
        )

        kilosort_channelmap_txt = kilosort_channelmap_txt.format(
            nchan=recording.get_num_channels(),
            sample_rate=recording.get_sampling_frequency(),
            xcoords=list(positions[:, electrode_dimensions[0]]),
            ycoords=list(positions[:, electrode_dimensions[1]]),
            kcoords=groups
        )

        for fname, value in zip(['kilosort_master.m', 'kilosort_config.m',
                                 'kilosort_channelmap.m'],
                                [kilosort_master_txt, kilosort_config_txt,
                                 kilosort_channelmap_txt]):
            with (output_folder / fname).open('w') as f:
                f.writelines(value)

        shutil.copy(str(source_dir.parent / 'kilosort_npy_utils' / 'writeNPY.m'), str(output_folder))
        shutil.copy(str(source_dir.parent / 'kilosort_npy_utils' / 'constructNPYheader.m'), str(output_folder))

    def _run(self, recording, output_folder):
        cmd = "matlab -nosplash -nodisplay -r 'run {}; quit;'".format(output_folder / 'kilosort_master.m')
        if self.debug:
            print(cmd)
        if "win" in sys.platform:
            cmd_list = ['matlab', '-nosplash', '-nodisplay', '-wait',
                        '-r','run {}; quit;'.format(output_folder / 'kilosort_master.m')]
        else:
            cmd_list = ['matlab', '-nosplash', '-nodisplay',
                        '-r', 'run {}; quit;'.format(output_folder / 'kilosort_master.m')]

        # retcode = _run_command_and_print_output_split(cmd_list)
        _call_command_split(cmd_list)

    @staticmethod
    def get_result_from_folder(output_folder):
        sorting = se.KiloSortSortingExtractor(output_folder)
        return sorting


def write_binary_int16_scale_if_needed(recording: se.RecordingExtractor, save_path: Path, time_axis: int=0):
    if save_path.suffix == '':
        # when suffix is already raw/bin/dat do not change it.
        save_path = save_path.parent / (save_path.name + '.dat')

    traces = recording.get_traces()
    min_val = np.min(traces)
    max_val = np.max(traces)
    if (min_val < -2**15) or (max_val >= 2**15) or (not _isinteger(traces)):
        print('Rescaling data before converting to int16.')
        max_abs = np.max(np.abs([min_val, max_val]))
        # scale with a margin
        scale_factor = 2**14 / max_abs
        traces = traces * scale_factor
    traces = traces.astype('int16')
    if time_axis == 0:
        traces = traces.T
    with save_path.open('wb') as f:
        traces.tofile(f)

    return save_path

def _isinteger(x): 
<<<<<<< HEAD
   return np.all(np.equal(np.mod(x, 1), 0))
=======
    return np.all(np.equal(np.mod(x, 1), 0))
>>>>>>> 27a0034c
<|MERGE_RESOLUTION|>--- conflicted
+++ resolved
@@ -198,11 +198,4 @@
     with save_path.open('wb') as f:
         traces.tofile(f)
 
-    return save_path
-
-def _isinteger(x): 
-<<<<<<< HEAD
-   return np.all(np.equal(np.mod(x, 1), 0))
-=======
-    return np.all(np.equal(np.mod(x, 1), 0))
->>>>>>> 27a0034c
+    return save_path