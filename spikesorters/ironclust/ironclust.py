import os
from pathlib import Path
from typing import Union

import spikeextractors as se

from .mdarecordingextractor2 import MdaRecordingExtractor2
from .shellscript import ShellScript
from ..basesorter import BaseSorter


def check_if_installed(ironclust_path: Union[str, None]):
    if ironclust_path is None:
        return False
    assert isinstance(ironclust_path, str)

    if ironclust_path.startswith('"'):
        ironclust_path = ironclust_path[1:-1]
    ironclust_path = str(Path(ironclust_path).absolute())

    if (Path(ironclust_path) / 'matlab' / 'irc.m').is_file():
        return True
    else:
        return False


class IronClustSorter(BaseSorter):
    """
    """

    sorter_name: str = 'ironclust'
    ironclust_path: Union[str, None] = os.getenv('IRONCLUST_PATH', None)
    installed = check_if_installed(ironclust_path)

    _default_params = dict(
        detect_sign=-1,  # Use -1, 0, or 1, depending on the sign of the spikes in the recording
        adjacency_radius=50,  # Use -1 to include all channels in every neighborhood
        adjacency_radius_out=75,  # Use -1 to include all channels in every neighborhood
        detect_threshold=4.5,  # detection threshold
        prm_template_name='',  # .prm template file name
        freq_min=300,
        freq_max=6000,
        merge_thresh=0.985,  # Threshold for automated merging
        pc_per_chan=2,  # Number of principal components per channel
        whiten=True,  # Whether to do channel whitening as part of preprocessing
        filter_type='bandpass',  # none, bandpass, wiener, fftdiff, ndiff
        filter_detect_type='none',  # none, bandpass, wiener, fftdiff, ndiff
        common_ref_type='none',  # none, mean, median
        batch_sec_drift=300,  # batch duration in seconds. clustering time duration
        step_sec_drift=20,  # compute anatomical similarity every n sec
        knn=30,  # K nearest neighbors
        min_count=30,  # Minimum cluster size
        fGpu=True,  # Use GPU if available
        fft_thresh=8,  # FFT-based noise peak threshold
        fft_thresh_low=0,  # FFT-based noise peak lower threshold (set to 0 to disable dual thresholding scheme
        nSites_whiten=32,  # Number of adjacent channels to whiten
        feature_type='gpca',  # gpca, pca, vpp, vmin, vminmax, cov, energy, xcov
        delta_cut=1,  # Cluster detection threshold (delta-cutoff)
        post_merge_mode=1,  # post merge mode
        sort_mode=1  # sort mode
    )

    installation_mesg = """\nTo use IronClust run:\n
        >>> git clone https://github.com/jamesjun/ironclust
    and provide the installation path by setting the IRONCLUST_PATH
    environment variables or using IronClustSorter.set_ironclust_path().\n\n
    """

    def __init__(self, **kargs):
        BaseSorter.__init__(self, **kargs)

    @staticmethod
<<<<<<< HEAD
    def get_sorter_version():
        return 'unknown'

    @staticmethod
    def set_ironclust_path(ironclust_path):
        os.environ["IRONCLUST_PATH"] = ironclust_path
        IronclustSorter.ironclust_path = ironclust_path
        IronclustSorter.installed = check_if_installed(ironclust_path)

    def set_params(self, **params):
        BaseSorter.set_params(self, *params)
        if params.get('ironclust_path', None) is not None:
            IronclustSorter.set_ironclust_path(params['ironclust_path'])
        else:
            IronclustSorter.set_ironclust_path(os.getenv('IRONCLUST_PATH'))
=======
    def set_ironclust_path(ironclust_path: str):
        IronClustSorter.ironclust_path = ironclust_path
        IronClustSorter.installed = check_if_installed(IronClustSorter.ironclust_path)
        try:
            print("Setting IRONCLUST_PATH environment variable for subprocess calls to:", ironclust_path)
            os.environ["IRONCLUST_PATH"] = ironclust_path
        except Exception as e:
            print("Could not set IRONCLUST_PATH environment variable:", e)
>>>>>>> a719ae23

    def _setup_recording(self, recording: se.RecordingExtractor, output_folder: Path):
        if not check_if_installed(IronClustSorter.ironclust_path):
            raise Exception(IronClustSorter.installation_mesg)
        assert isinstance(IronClustSorter.ironclust_path, str)

        dataset_dir = output_folder / 'ironclust_dataset'
        # Generate three files in the dataset directory: raw.mda, geom.csv, params.json
        MdaRecordingExtractor2.write_recording(recording=recording, save_path=str(dataset_dir), _preserve_dtype=True)

    def _run(self, recording: se.RecordingExtractor, output_folder: Path):
        dataset_dir = output_folder / 'ironclust_dataset'
        source_dir = Path(__file__).parent

        samplerate = recording.get_sampling_frequency()

        num_channels = recording.get_num_channels()
        num_timepoints = recording.get_num_frames()
        duration_minutes = num_timepoints / samplerate / 60
        if self.debug:
            print('Num. channels = {}, Num. timepoints = {}, duration = {} minutes'.format(
            num_channels, num_timepoints, duration_minutes))

        if self.debug:
            print('Creating argfile.txt...')
        txt = ''
        for key0, val0 in self.params.items():
            txt += '{}={}\n'.format(key0, val0)
        txt += 'samplerate={}\n'.format(samplerate)
        with (dataset_dir / 'argfile.txt').open('w') as f:
            f.write(txt)

        tmpdir = output_folder / 'tmp'
        os.makedirs(str(tmpdir), exist_ok=True)
        if self.debug:
            print('Running ironclust in {tmpdir}...'.format(tmpdir=str(tmpdir)))
        cmd = '''
            addpath('{source_dir}');
            addpath('{ironclust_path}', '{ironclust_path}/matlab', '{ironclust_path}/matlab/mdaio');
            try
                p_ironclust('{tmpdir}', '{dataset_dir}/raw.mda', '{dataset_dir}/geom.csv', '', '', '{tmpdir}/firings.mda', '{dataset_dir}/argfile.txt');
            catch
                fprintf('----------------------------------------');
                fprintf(lasterr());
                quit(1);
            end
            quit(0);
        '''
        cmd = cmd.format(ironclust_path=IronClustSorter.ironclust_path, tmpdir=str(tmpdir),
                         dataset_dir=str(dataset_dir), source_dir=str(source_dir))

        matlab_cmd = ShellScript(cmd, script_path=str(tmpdir / 'run_ironclust.m'))
        matlab_cmd.write()

        shell_cmd = '''
            #!/bin/bash
            cd {tmpdir}
            matlab -nosplash -nodisplay -r run_ironclust
        '''.format(tmpdir=str(tmpdir))
        shell_script = ShellScript(shell_cmd, script_path=str(tmpdir / 'run_ironclust.sh'))
        shell_script.start()

        retcode = shell_script.wait()

        if retcode != 0:
            raise Exception('ironclust returned a non-zero exit code')

        result_fname = str(tmpdir / 'firings.mda')
        if not os.path.exists(result_fname):
            raise Exception('Result file does not exist: ' + result_fname)

        samplerate_fname = str(tmpdir / 'samplerate.txt')
        with open(samplerate_fname, 'w') as f:
            f.write('{}'.format(samplerate))

    @staticmethod
    def get_result_from_folder(output_folder: Union[str, Path]):
        output_folder = Path(output_folder)
        tmpdir = output_folder / 'tmp'

        result_fname = str(tmpdir / 'firings.mda')
        samplerate_fname = str(tmpdir / 'samplerate.txt')
        with open(samplerate_fname, 'r') as f:
            samplerate = float(f.read())

        sorting = se.MdaSortingExtractor(firings_file=result_fname, sampling_frequency=samplerate)

        return sorting<|MERGE_RESOLUTION|>--- conflicted
+++ resolved
@@ -70,23 +70,10 @@
         BaseSorter.__init__(self, **kargs)
 
     @staticmethod
-<<<<<<< HEAD
     def get_sorter_version():
         return 'unknown'
 
     @staticmethod
-    def set_ironclust_path(ironclust_path):
-        os.environ["IRONCLUST_PATH"] = ironclust_path
-        IronclustSorter.ironclust_path = ironclust_path
-        IronclustSorter.installed = check_if_installed(ironclust_path)
-
-    def set_params(self, **params):
-        BaseSorter.set_params(self, *params)
-        if params.get('ironclust_path', None) is not None:
-            IronclustSorter.set_ironclust_path(params['ironclust_path'])
-        else:
-            IronclustSorter.set_ironclust_path(os.getenv('IRONCLUST_PATH'))
-=======
     def set_ironclust_path(ironclust_path: str):
         IronClustSorter.ironclust_path = ironclust_path
         IronClustSorter.installed = check_if_installed(IronClustSorter.ironclust_path)
@@ -95,7 +82,6 @@
             os.environ["IRONCLUST_PATH"] = ironclust_path
         except Exception as e:
             print("Could not set IRONCLUST_PATH environment variable:", e)
->>>>>>> a719ae23
 
     def _setup_recording(self, recording: se.RecordingExtractor, output_folder: Path):
         if not check_if_installed(IronClustSorter.ironclust_path):
